--- conflicted
+++ resolved
@@ -134,11 +134,7 @@
          */
         void asyncExplicitLacFlush(final long explicitLac) {
             final LastAddConfirmedCallback cb = LastAddConfirmedCallback.INSTANCE;
-<<<<<<< HEAD
-            final PendingWriteLacOp op = new PendingWriteLacOp(lh, lh.getCurrentEnsemble(), cb, null);
-=======
-            final PendingWriteLacOp op = new PendingWriteLacOp(lh, clientCtx, cb, null);
->>>>>>> 8e103282
+            final PendingWriteLacOp op = new PendingWriteLacOp(lh, clientCtx, lh.getCurrentEnsemble(), cb, null);
             op.setLac(explicitLac);
             try {
                 if (LOG.isDebugEnabled()) {
