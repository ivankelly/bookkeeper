/**
 *
 * Licensed to the Apache Software Foundation (ASF) under one
 * or more contributor license agreements.  See the NOTICE file
 * distributed with this work for additional information
 * regarding copyright ownership.  The ASF licenses this file
 * to you under the Apache License, Version 2.0 (the
 * "License"); you may not use this file except in compliance
 * with the License.  You may obtain a copy of the License at
 *
 *   http://www.apache.org/licenses/LICENSE-2.0
 *
 * Unless required by applicable law or agreed to in writing,
 * software distributed under the License is distributed on an
 * "AS IS" BASIS, WITHOUT WARRANTIES OR CONDITIONS OF ANY
 * KIND, either express or implied.  See the License for the
 * specific language governing permissions and limitations
 * under the License.
 *
 */
package org.apache.bookkeeper.client;

import static com.google.common.base.Preconditions.checkNotNull;
import static org.apache.bookkeeper.bookie.BookKeeperServerStats.WATCHER_SCOPE;

import com.google.common.annotations.VisibleForTesting;
import com.google.common.util.concurrent.ThreadFactoryBuilder;
import io.netty.channel.EventLoopGroup;
import io.netty.channel.epoll.EpollEventLoopGroup;
import io.netty.channel.nio.NioEventLoopGroup;
import io.netty.util.HashedWheelTimer;
import io.netty.util.concurrent.DefaultThreadFactory;
import java.io.IOException;
import java.net.URI;
import java.util.List;
import java.util.Map;
import java.util.concurrent.CompletableFuture;
import java.util.concurrent.CountDownLatch;
import java.util.concurrent.Executors;
import java.util.concurrent.ScheduledExecutorService;
import java.util.concurrent.ThreadFactory;
import java.util.concurrent.TimeUnit;
import java.util.concurrent.locks.ReentrantReadWriteLock;
import org.apache.bookkeeper.client.AsyncCallback.CreateCallback;
import org.apache.bookkeeper.client.AsyncCallback.DeleteCallback;
import org.apache.bookkeeper.client.AsyncCallback.IsClosedCallback;
import org.apache.bookkeeper.client.AsyncCallback.OpenCallback;
import org.apache.bookkeeper.client.BookieInfoReader.BookieInfo;
import org.apache.bookkeeper.client.SyncCallbackUtils.SyncCreateAdvCallback;
import org.apache.bookkeeper.client.SyncCallbackUtils.SyncCreateCallback;
import org.apache.bookkeeper.client.SyncCallbackUtils.SyncDeleteCallback;
import org.apache.bookkeeper.client.SyncCallbackUtils.SyncOpenCallback;
import org.apache.bookkeeper.client.api.BookKeeperBuilder;
import org.apache.bookkeeper.client.api.CreateBuilder;
import org.apache.bookkeeper.client.api.DeleteBuilder;
import org.apache.bookkeeper.client.api.OpenBuilder;
import org.apache.bookkeeper.client.api.WriteFlag;
import org.apache.bookkeeper.common.util.OrderedExecutor;
import org.apache.bookkeeper.common.util.OrderedScheduler;
import org.apache.bookkeeper.conf.AbstractConfiguration;
import org.apache.bookkeeper.conf.ClientConfiguration;
import org.apache.bookkeeper.feature.FeatureProvider;
import org.apache.bookkeeper.feature.SettableFeatureProvider;
import org.apache.bookkeeper.meta.CleanupLedgerManager;
import org.apache.bookkeeper.meta.LedgerIdGenerator;
import org.apache.bookkeeper.meta.LedgerManager;
import org.apache.bookkeeper.meta.LedgerManagerFactory;
import org.apache.bookkeeper.meta.MetadataClientDriver;
import org.apache.bookkeeper.meta.MetadataDrivers;
import org.apache.bookkeeper.meta.exceptions.MetadataException;
import org.apache.bookkeeper.meta.zk.ZKMetadataClientDriver;
import org.apache.bookkeeper.net.BookieSocketAddress;
import org.apache.bookkeeper.net.DNSToSwitchMapping;
import org.apache.bookkeeper.proto.BookieClient;
import org.apache.bookkeeper.proto.BookieClientImpl;
import org.apache.bookkeeper.proto.BookkeeperInternalCallbacks.GenericCallback;
import org.apache.bookkeeper.proto.DataFormats;
import org.apache.bookkeeper.stats.NullStatsLogger;
import org.apache.bookkeeper.stats.StatsLogger;
import org.apache.bookkeeper.util.ReflectionUtils;
import org.apache.bookkeeper.util.SafeRunnable;
import org.apache.commons.configuration.ConfigurationException;
import org.apache.commons.lang.SystemUtils;
import org.apache.zookeeper.KeeperException;
import org.apache.zookeeper.ZooKeeper;
import org.slf4j.Logger;
import org.slf4j.LoggerFactory;

/**
 * BookKeeper client.
 *
 * <p>We assume there is one single writer to a ledger at any time.
 *
 * <p>There are four possible operations: start a new ledger, write to a ledger,
 * read from a ledger and delete a ledger.
 *
 * <p>The exceptions resulting from synchronous calls and error code resulting from
 * asynchronous calls can be found in the class {@link BKException}.
 */
public class BookKeeper implements org.apache.bookkeeper.client.api.BookKeeper {

    static final Logger LOG = LoggerFactory.getLogger(BookKeeper.class);


    final EventLoopGroup eventLoopGroup;

    // The stats logger for this client.
    private final StatsLogger statsLogger;
    private final BookKeeperClientStats clientStats;

    // whether the event loop group is one we created, or is owned by whoever
    // instantiated us
    boolean ownEventLoopGroup = false;

    final BookieClient bookieClient;
    final BookieWatcherImpl bookieWatcher;

    final OrderedExecutor mainWorkerPool;
    final OrderedScheduler scheduler;
    final HashedWheelTimer requestTimer;
    final boolean ownTimer;
    final FeatureProvider featureProvider;
    final ScheduledExecutorService bookieInfoScheduler;

    final MetadataClientDriver metadataDriver;
    // Ledger manager responsible for how to store ledger meta data
    final LedgerManagerFactory ledgerManagerFactory;
    final LedgerManager ledgerManager;
    final LedgerIdGenerator ledgerIdGenerator;

    // Ensemble Placement Policy
    final EnsemblePlacementPolicy placementPolicy;
    BookieInfoReader bookieInfoReader;

    final ClientConfiguration conf;
    final ClientInternalConf internalConf;

    // Close State
    boolean closed = false;
    final ReentrantReadWriteLock closeLock = new ReentrantReadWriteLock();

    /**
     * BookKeeper Client Builder to build client instances.
     *
     * @see BookKeeperBuilder
     */
    public static class Builder {
        final ClientConfiguration conf;

        ZooKeeper zk = null;
        EventLoopGroup eventLoopGroup = null;
        StatsLogger statsLogger = NullStatsLogger.INSTANCE;
        DNSToSwitchMapping dnsResolver = null;
        HashedWheelTimer requestTimer = null;
        FeatureProvider featureProvider = null;

        Builder(ClientConfiguration conf) {
            this.conf = conf;
        }

        /**
         * Configure the bookkeeper client with a provided {@link EventLoopGroup}.
         *
         * @param f an external {@link EventLoopGroup} to use by the bookkeeper client.
         * @return client builder.
         * @deprecated since 4.5, use {@link #eventLoopGroup(EventLoopGroup)}
         * @see #eventLoopGroup(EventLoopGroup)
         */
        @Deprecated
        public Builder setEventLoopGroup(EventLoopGroup f) {
            eventLoopGroup = f;
            return this;
        }

        /**
         * Configure the bookkeeper client with a provided {@link ZooKeeper} client.
         *
         * @param zk an external {@link ZooKeeper} client to use by the bookkeeper client.
         * @return client builder.
         * @deprecated since 4.5, use {@link #zk(ZooKeeper)}
         * @see #zk(ZooKeeper)
         */
        @Deprecated
        public Builder setZookeeper(ZooKeeper zk) {
            this.zk = zk;
            return this;
        }

        /**
         * Configure the bookkeeper client with a provided {@link StatsLogger}.
         *
         * @param statsLogger an {@link StatsLogger} to use by the bookkeeper client to collect stats generated
         *                    by the client.
         * @return client builder.
         * @deprecated since 4.5, use {@link #statsLogger(StatsLogger)}
         * @see #statsLogger(StatsLogger)
         */
        @Deprecated
        public Builder setStatsLogger(StatsLogger statsLogger) {
            this.statsLogger = statsLogger;
            return this;
        }

        /**
         * Configure the bookkeeper client with a provided {@link EventLoopGroup}.
         *
         * @param f an external {@link EventLoopGroup} to use by the bookkeeper client.
         * @return client builder.
         * @since 4.5
         */
        public Builder eventLoopGroup(EventLoopGroup f) {
            eventLoopGroup = f;
            return this;
        }

        /**
         * Configure the bookkeeper client with a provided {@link ZooKeeper} client.
         *
         * @param zk an external {@link ZooKeeper} client to use by the bookkeeper client.
         * @return client builder.
         * @since 4.5
         */
        @Deprecated
        public Builder zk(ZooKeeper zk) {
            this.zk = zk;
            return this;
        }

        /**
         * Configure the bookkeeper client with a provided {@link StatsLogger}.
         *
         * @param statsLogger an {@link StatsLogger} to use by the bookkeeper client to collect stats generated
         *                    by the client.
         * @return client builder.
         * @since 4.5
         */
        public Builder statsLogger(StatsLogger statsLogger) {
            this.statsLogger = statsLogger;
            return this;
        }

        /**
         * Configure the bookkeeper client to use the provided dns resolver {@link DNSToSwitchMapping}.
         *
         * @param dnsResolver dns resolver for placement policy to use for resolving network locations.
         * @return client builder
         * @since 4.5
         */
        public Builder dnsResolver(DNSToSwitchMapping dnsResolver) {
            this.dnsResolver = dnsResolver;
            return this;
        }

        /**
         * Configure the bookkeeper client to use a provided {@link HashedWheelTimer}.
         *
         * @param requestTimer request timer for client to manage timer related tasks.
         * @return client builder
         * @since 4.5
         */
        public Builder requestTimer(HashedWheelTimer requestTimer) {
            this.requestTimer = requestTimer;
            return this;
        }

        /**
         * Feature Provider.
         *
         * @param featureProvider
         * @return
         */
        public Builder featureProvider(FeatureProvider featureProvider) {
            this.featureProvider = featureProvider;
            return this;
        }

        public BookKeeper build() throws IOException, InterruptedException, BKException {
            checkNotNull(statsLogger, "No stats logger provided");
            return new BookKeeper(conf, zk, eventLoopGroup, statsLogger, dnsResolver, requestTimer, featureProvider);
        }
    }

    public static Builder forConfig(final ClientConfiguration conf) {
        return new Builder(conf);
    }

    /**
     * Create a bookkeeper client. A zookeeper client and a client event loop group
     * will be instantiated as part of this constructor.
     *
     * @param servers
     *          A list of one of more servers on which zookeeper is running. The
     *          client assumes that the running bookies have been registered with
     *          zookeeper under the path
     *          {@link AbstractConfiguration#getZkAvailableBookiesPath()}
     * @throws IOException
     * @throws InterruptedException
     */
    public BookKeeper(String servers) throws IOException, InterruptedException,
        BKException {
        this(new ClientConfiguration().setMetadataServiceUri("zk+null://" + servers + "/ledgers"));
    }

    /**
     * Create a bookkeeper client using a configuration object.
     * A zookeeper client and a client event loop group will be
     * instantiated as part of this constructor.
     *
     * @param conf
     *          Client Configuration object
     * @throws IOException
     * @throws InterruptedException
     */
    public BookKeeper(final ClientConfiguration conf)
            throws IOException, InterruptedException, BKException {
        this(conf, null, null, NullStatsLogger.INSTANCE,
                null, null, null);
    }

    private static ZooKeeper validateZooKeeper(ZooKeeper zk) throws NullPointerException, IOException {
        checkNotNull(zk, "No zookeeper instance provided");
        if (!zk.getState().isConnected()) {
            LOG.error("Unconnected zookeeper handle passed to bookkeeper");
            throw new IOException(KeeperException.create(KeeperException.Code.CONNECTIONLOSS));
        }
        return zk;
    }

    private static EventLoopGroup validateEventLoopGroup(EventLoopGroup eventLoopGroup)
            throws NullPointerException {
        checkNotNull(eventLoopGroup, "No Event Loop Group provided");
        return eventLoopGroup;
    }

    /**
     * Create a bookkeeper client but use the passed in zookeeper client instead
     * of instantiating one.
     *
     * @param conf
     *          Client Configuration object
     *          {@link ClientConfiguration}
     * @param zk
     *          Zookeeper client instance connected to the zookeeper with which
     *          the bookies have registered
     * @throws IOException
     * @throws InterruptedException
     */
    public BookKeeper(ClientConfiguration conf, ZooKeeper zk)
            throws IOException, InterruptedException, BKException {
        this(conf, validateZooKeeper(zk), null, NullStatsLogger.INSTANCE, null, null, null);
    }

    /**
     * Create a bookkeeper client but use the passed in zookeeper client and
     * client event loop group instead of instantiating those.
     *
     * @param conf
     *          Client Configuration Object
     *          {@link ClientConfiguration}
     * @param zk
     *          Zookeeper client instance connected to the zookeeper with which
     *          the bookies have registered. The ZooKeeper client must be connected
     *          before it is passed to BookKeeper. Otherwise a KeeperException is thrown.
     * @param eventLoopGroup
     *          An event loop group that will be used to create connections to the bookies
     * @throws IOException
     * @throws InterruptedException
     * @throws BKException in the event of a bookkeeper connection error
     */
    public BookKeeper(ClientConfiguration conf, ZooKeeper zk, EventLoopGroup eventLoopGroup)
            throws IOException, InterruptedException, BKException {
        this(conf, validateZooKeeper(zk), validateEventLoopGroup(eventLoopGroup), NullStatsLogger.INSTANCE,
                null, null, null);
    }

    /**
     * Constructor for use with the builder. Other constructors also use it.
     */
    @VisibleForTesting
    BookKeeper(ClientConfiguration conf,
                       ZooKeeper zkc,
                       EventLoopGroup eventLoopGroup,
                       StatsLogger rootStatsLogger,
                       DNSToSwitchMapping dnsResolver,
                       HashedWheelTimer requestTimer,
                       FeatureProvider featureProvider)
            throws IOException, InterruptedException, BKException {
        this.conf = conf;
        // initialize feature provider
        if (null == featureProvider) {
            this.featureProvider = SettableFeatureProvider.DISABLE_ALL;
        } else {
            this.featureProvider = featureProvider;
        }

        this.internalConf = ClientInternalConf.fromConfigAndFeatureProvider(conf, this.featureProvider);

        // initialize resources
        this.scheduler = OrderedScheduler.newSchedulerBuilder().numThreads(1).name("BookKeeperClientScheduler").build();
        this.mainWorkerPool = OrderedExecutor.newBuilder()
                .name("BookKeeperClientWorker")
                .numThreads(conf.getNumWorkerThreads())
                .statsLogger(rootStatsLogger)
                .traceTaskExecution(conf.getEnableTaskExecutionStats())
                .traceTaskWarnTimeMicroSec(conf.getTaskExecutionWarnTimeMicros())
                .build();

        // initialize stats logger
        this.statsLogger = rootStatsLogger.scope(BookKeeperClientStats.CLIENT_SCOPE);
        this.clientStats = BookKeeperClientStats.newInstance(this.statsLogger);

        // initialize metadata driver
        try {
            String metadataServiceUriStr = conf.getMetadataServiceUri();
            if (null != metadataServiceUriStr) {
                this.metadataDriver = MetadataDrivers.getClientDriver(URI.create(metadataServiceUriStr));
            } else {
                checkNotNull(zkc, "No external zookeeper provided when no metadata service uri is found");
                this.metadataDriver = MetadataDrivers.getClientDriver("zk");
            }
            this.metadataDriver.initialize(
                conf,
                scheduler,
                rootStatsLogger,
                java.util.Optional.ofNullable(zkc));
        } catch (ConfigurationException ce) {
            LOG.error("Failed to initialize metadata client driver using invalid metadata service uri", ce);
            throw new IOException("Failed to initialize metadata client driver", ce);
        } catch (MetadataException me) {
            LOG.error("Encountered metadata exceptions on initializing metadata client driver", me);
            throw new IOException("Failed to initialize metadata client driver", me);
        }

        // initialize event loop group
        if (null == eventLoopGroup) {
            this.eventLoopGroup = getDefaultEventLoopGroup();
            this.ownEventLoopGroup = true;
        } else {
            this.eventLoopGroup = eventLoopGroup;
            this.ownEventLoopGroup = false;
        }

        if (null == requestTimer) {
            this.requestTimer = new HashedWheelTimer(
                    new ThreadFactoryBuilder().setNameFormat("BookieClientTimer-%d").build(),
                    conf.getTimeoutTimerTickDurationMs(), TimeUnit.MILLISECONDS,
                    conf.getTimeoutTimerNumTicks());
            this.ownTimer = true;
        } else {
            this.requestTimer = requestTimer;
            this.ownTimer = false;
        }

        // initialize the ensemble placement
        this.placementPolicy = initializeEnsemblePlacementPolicy(conf,
                dnsResolver, this.requestTimer, this.featureProvider, this.statsLogger);

        // initialize bookie client
<<<<<<< HEAD
        this.bookieClient = new BookieClient(conf, this.eventLoopGroup, this.mainWorkerPool,
                                             scheduler, rootStatsLogger);
        this.bookieWatcher = new BookieWatcher(
=======
        this.bookieClient = new BookieClientImpl(conf, this.eventLoopGroup, this.mainWorkerPool,
                                                 scheduler, statsLogger);
        this.bookieWatcher = new BookieWatcherImpl(
>>>>>>> 36d8590e
                conf, this.placementPolicy, metadataDriver.getRegistrationClient(),
                this.statsLogger.scope(WATCHER_SCOPE));
        if (conf.getDiskWeightBasedPlacementEnabled()) {
            LOG.info("Weighted ledger placement enabled");
            ThreadFactoryBuilder tFBuilder = new ThreadFactoryBuilder()
                    .setNameFormat("BKClientMetaDataPollScheduler-%d");
            this.bookieInfoScheduler = Executors.newSingleThreadScheduledExecutor(tFBuilder.build());
            this.bookieInfoReader = new BookieInfoReader(this, conf, this.bookieInfoScheduler);
            this.bookieWatcher.initialBlockingBookieRead();
            this.bookieInfoReader.start();
        } else {
            LOG.info("Weighted ledger placement is not enabled");
            this.bookieInfoScheduler = null;
            this.bookieInfoReader = new BookieInfoReader(this, conf, null);
            this.bookieWatcher.initialBlockingBookieRead();
        }

        // initialize ledger manager
        try {
            this.ledgerManagerFactory =
                this.metadataDriver.getLedgerManagerFactory();
        } catch (MetadataException e) {
            throw new IOException("Failed to initialize ledger manager factory", e);
        }
        this.ledgerManager = new CleanupLedgerManager(ledgerManagerFactory.newLedgerManager());
        this.ledgerIdGenerator = ledgerManagerFactory.newLedgerIdGenerator();

        scheduleBookieHealthCheckIfEnabled(conf);
    }

    /**
     * Allow to extend BookKeeper for mocking in unit tests.
     */
    @VisibleForTesting
    BookKeeper() {
        conf = new ClientConfiguration();
        internalConf = ClientInternalConf.fromConfig(conf);
        statsLogger = NullStatsLogger.INSTANCE;
        clientStats = BookKeeperClientStats.newInstance(statsLogger);
        scheduler = null;
        requestTimer = null;
        metadataDriver = null;
        placementPolicy = null;
        ownTimer = false;
        mainWorkerPool = null;
        ledgerManagerFactory = null;
        ledgerManager = null;
        ledgerIdGenerator = null;
        featureProvider = null;
        eventLoopGroup = null;
        bookieWatcher = null;
        bookieInfoScheduler = null;
        bookieClient = null;
    }

    private EnsemblePlacementPolicy initializeEnsemblePlacementPolicy(ClientConfiguration conf,
                                                                      DNSToSwitchMapping dnsResolver,
                                                                      HashedWheelTimer timer,
                                                                      FeatureProvider featureProvider,
                                                                      StatsLogger statsLogger)
        throws IOException {
        try {
            Class<? extends EnsemblePlacementPolicy> policyCls = conf.getEnsemblePlacementPolicy();
            return ReflectionUtils.newInstance(policyCls).initialize(conf, java.util.Optional.ofNullable(dnsResolver),
                    timer, featureProvider, statsLogger);
        } catch (ConfigurationException e) {
            throw new IOException("Failed to initialize ensemble placement policy : ", e);
        }
    }

    int getReturnRc(int rc) {
        return getReturnRc(bookieClient, rc);
    }

    static int getReturnRc(BookieClient bookieClient, int rc) {
        if (BKException.Code.OK == rc) {
            return rc;
        } else {
            if (bookieClient.isClosed()) {
                return BKException.Code.ClientClosedException;
            } else {
                return rc;
            }
        }
    }

    void scheduleBookieHealthCheckIfEnabled(ClientConfiguration conf) {
        if (conf.isBookieHealthCheckEnabled()) {
            scheduler.scheduleAtFixedRate(new SafeRunnable() {

                @Override
                public void safeRun() {
                    checkForFaultyBookies();
                }
                    }, conf.getBookieHealthCheckIntervalSeconds(), conf.getBookieHealthCheckIntervalSeconds(),
                    TimeUnit.SECONDS);
        }
    }

    void checkForFaultyBookies() {
        List<BookieSocketAddress> faultyBookies = bookieClient.getFaultyBookies();
        for (BookieSocketAddress faultyBookie : faultyBookies) {
            bookieWatcher.quarantineBookie(faultyBookie);
        }
    }

    /**
     * Returns ref to speculative read counter, needed in PendingReadOp.
     */
    @VisibleForTesting
    public LedgerManager getLedgerManager() {
        return ledgerManager;
    }

    @VisibleForTesting
    LedgerManager getUnderlyingLedgerManager() {
        return ((CleanupLedgerManager) ledgerManager).getUnderlying();
    }

    @VisibleForTesting
    LedgerIdGenerator getLedgerIdGenerator() {
        return ledgerIdGenerator;
    }

    @VisibleForTesting
    ReentrantReadWriteLock getCloseLock() {
        return closeLock;
    }

    @VisibleForTesting
    boolean isClosed() {
        return closed;
    }

    @VisibleForTesting
    BookieWatcher getBookieWatcher() {
        return bookieWatcher;
    }

    @VisibleForTesting
    OrderedExecutor getMainWorkerPool() {
        return mainWorkerPool;
    }

    @VisibleForTesting
    OrderedScheduler getScheduler() {
        return scheduler;
    }

    @VisibleForTesting
    EnsemblePlacementPolicy getPlacementPolicy() {
        return placementPolicy;
    }

    @VisibleForTesting
    public MetadataClientDriver getMetadataClientDriver() {
        return metadataDriver;
    }

    /**
     * There are 3 digest types that can be used for verification. The CRC32 is
     * cheap to compute but does not protect against byzantine bookies (i.e., a
     * bookie might report fake bytes and a matching CRC32). The MAC code is more
     * expensive to compute, but is protected by a password, i.e., a bookie can't
     * report fake bytes with a mathching MAC unless it knows the password.
     * The CRC32C, which use SSE processor instruction, has better performance than CRC32.
     * Legacy DigestType for backward compatibility. If we want to add new DigestType,
     * we should add it in here, client.api.DigestType and DigestType in DataFormats.proto.
     * If the digest type is set/passed in as DUMMY, a dummy digest is added/checked.
     * This DUMMY digest is mostly for test purposes or in situations/use-cases
     * where digest is considered a overhead.
     */
    public enum DigestType {
        MAC, CRC32, CRC32C, DUMMY;

        public static DigestType fromApiDigestType(org.apache.bookkeeper.client.api.DigestType digestType) {
            switch (digestType) {
                case MAC:
                    return DigestType.MAC;
                case CRC32:
                    return DigestType.CRC32;
                case CRC32C:
                    return DigestType.CRC32C;
                case DUMMY:
                    return DigestType.DUMMY;
                default:
                    throw new IllegalArgumentException("Unable to convert digest type " + digestType);
            }
        }
        public static DataFormats.LedgerMetadataFormat.DigestType toProtoDigestType(DigestType digestType) {
            switch (digestType) {
                case MAC:
                    return DataFormats.LedgerMetadataFormat.DigestType.HMAC;
                case CRC32:
                    return DataFormats.LedgerMetadataFormat.DigestType.CRC32;
                case CRC32C:
                    return DataFormats.LedgerMetadataFormat.DigestType.CRC32C;
                case DUMMY:
                    return DataFormats.LedgerMetadataFormat.DigestType.DUMMY;
                default:
                    throw new IllegalArgumentException("Unable to convert digest type " + digestType);
            }
        }
        public org.apache.bookkeeper.client.api.DigestType toApiDigestType() {
            switch (this) {
                case MAC:
                    return org.apache.bookkeeper.client.api.DigestType.MAC;
                case CRC32:
                    return org.apache.bookkeeper.client.api.DigestType.CRC32;
                case CRC32C:
                    return org.apache.bookkeeper.client.api.DigestType.CRC32C;
                case DUMMY:
                    return org.apache.bookkeeper.client.api.DigestType.DUMMY;
                default:
                    throw new IllegalArgumentException("Unable to convert digest type " + this);
            }
        }
    }

    ZooKeeper getZkHandle() {
        return ((ZKMetadataClientDriver) metadataDriver).getZk();
    }

    protected ClientConfiguration getConf() {
        return conf;
    }

    StatsLogger getStatsLogger() {
        return statsLogger;
    }

    /**
     * Get the BookieClient, currently used for doing bookie recovery.
     *
     * @return BookieClient for the BookKeeper instance.
     */
    BookieClient getBookieClient() {
        return bookieClient;
    }

    /**
     * Retrieves BookieInfo from all the bookies in the cluster. It sends requests
     * to all the bookies in parallel and returns the info from the bookies that responded.
     * If there was an error in reading from any bookie, nothing will be returned for
     * that bookie in the map.
     * @return map
     *             A map of bookieSocketAddress to its BookiInfo
     * @throws BKException
     * @throws InterruptedException
     */
    public Map<BookieSocketAddress, BookieInfo> getBookieInfo() throws BKException, InterruptedException {
        return bookieInfoReader.getBookieInfo();
    }

    /**
     * Creates a new ledger asynchronously. To create a ledger, we need to specify
     * the ensemble size, the quorum size, the digest type, a password, a callback
     * implementation, and an optional control object. The ensemble size is how
     * many bookies the entries should be striped among and the quorum size is the
     * degree of replication of each entry. The digest type is either a MAC or a
     * CRC. Note that the CRC option is not able to protect a client against a
     * bookie that replaces an entry. The password is used not only to
     * authenticate access to a ledger, but also to verify entries in ledgers.
     *
     * @param ensSize
     *          number of bookies over which to stripe entries
     * @param writeQuorumSize
     *          number of bookies each entry will be written to. each of these bookies
     *          must acknowledge the entry before the call is completed.
     * @param digestType
     *          digest type, either MAC or CRC32
     * @param passwd
     *          password
     * @param cb
     *          createCallback implementation
     * @param ctx
     *          optional control object
     */
    public void asyncCreateLedger(final int ensSize,
                                  final int writeQuorumSize,
                                  final DigestType digestType,
                                  final byte[] passwd, final CreateCallback cb, final Object ctx) {
        asyncCreateLedger(ensSize, writeQuorumSize, writeQuorumSize, digestType, passwd, cb, ctx, null);
    }

    /**
     * Creates a new ledger asynchronously. Ledgers created with this call have
     * a separate write quorum and ack quorum size. The write quorum must be larger than
     * the ack quorum.
     *
     * <p>Separating the write and the ack quorum allows the BookKeeper client to continue
     * writing when a bookie has failed but the failure has not yet been detected. Detecting
     * a bookie has failed can take a number of seconds, as configured by the read timeout
     * {@link ClientConfiguration#getReadTimeout()}. Once the bookie failure is detected,
     * that bookie will be removed from the ensemble.
     *
     * <p>The other parameters match those of {@link #asyncCreateLedger(int, int, DigestType, byte[],
     *                                      AsyncCallback.CreateCallback, Object)}
     *
     * @param ensSize
     *          number of bookies over which to stripe entries
     * @param writeQuorumSize
     *          number of bookies each entry will be written to
     * @param ackQuorumSize
     *          number of bookies which must acknowledge an entry before the call is completed
     * @param digestType
     *          digest type, either MAC or CRC32
     * @param passwd
     *          password
     * @param cb
     *          createCallback implementation
     * @param ctx
     *          optional control object
     * @param customMetadata
     *          optional customMetadata that holds user specified metadata
     */

    public void asyncCreateLedger(final int ensSize, final int writeQuorumSize, final int ackQuorumSize,
                                  final DigestType digestType, final byte[] passwd,
                                  final CreateCallback cb, final Object ctx, final Map<String, byte[]> customMetadata) {
        if (writeQuorumSize < ackQuorumSize) {
            throw new IllegalArgumentException("Write quorum must be larger than ack quorum");
        }
        closeLock.readLock().lock();
        try {
            if (closed) {
                cb.createComplete(BKException.Code.ClientClosedException, null, ctx);
                return;
            }
            new LedgerCreateOp(BookKeeper.this, ensSize, writeQuorumSize,
                               ackQuorumSize, digestType, passwd, cb, ctx,
                               customMetadata, WriteFlag.NONE, clientStats)
                .initiate();
        } finally {
            closeLock.readLock().unlock();
        }
    }


    /**
     * Creates a new ledger. Default of 3 servers, and quorum of 2 servers.
     *
     * @param digestType
     *          digest type, either MAC or CRC32
     * @param passwd
     *          password
     * @return a handle to the newly created ledger
     * @throws InterruptedException
     * @throws BKException
     */
    public LedgerHandle createLedger(DigestType digestType, byte passwd[])
            throws BKException, InterruptedException {
        return createLedger(3, 2, digestType, passwd);
    }

    /**
     * Synchronous call to create ledger. Parameters match those of
     * {@link #asyncCreateLedger(int, int, DigestType, byte[],
     *                           AsyncCallback.CreateCallback, Object)}
     *
     * @param ensSize
     * @param qSize
     * @param digestType
     * @param passwd
     * @return a handle to the newly created ledger
     * @throws InterruptedException
     * @throws BKException
     */
    public LedgerHandle createLedger(int ensSize, int qSize,
                                     DigestType digestType, byte passwd[])
            throws InterruptedException, BKException {
        return createLedger(ensSize, qSize, qSize, digestType, passwd, null);
    }

    /**
     * Synchronous call to create ledger. Parameters match those of
     * {@link #asyncCreateLedger(int, int, DigestType, byte[],
     *                           AsyncCallback.CreateCallback, Object)}
     *
     * @param ensSize
     * @param writeQuorumSize
     * @param ackQuorumSize
     * @param digestType
     * @param passwd
     * @return a handle to the newly created ledger
     * @throws InterruptedException
     * @throws BKException
     */
    public LedgerHandle createLedger(int ensSize, int writeQuorumSize, int ackQuorumSize,
            DigestType digestType, byte passwd[])
            throws InterruptedException, BKException {
        return createLedger(ensSize, writeQuorumSize, ackQuorumSize, digestType, passwd, null);
    }

    /**
     * Synchronous call to create ledger. Parameters match those of asyncCreateLedger
     *
     * @param ensSize
     * @param writeQuorumSize
     * @param ackQuorumSize
     * @param digestType
     * @param passwd
     * @param customMetadata
     * @return a handle to the newly created ledger
     * @throws InterruptedException
     * @throws BKException
     */
    public LedgerHandle createLedger(int ensSize, int writeQuorumSize, int ackQuorumSize,
                                     DigestType digestType, byte passwd[], final Map<String, byte[]> customMetadata)
            throws InterruptedException, BKException {
        CompletableFuture<LedgerHandle> future = new CompletableFuture<>();
        SyncCreateCallback result = new SyncCreateCallback(future);

        /*
         * Calls asynchronous version
         */
        asyncCreateLedger(ensSize, writeQuorumSize, ackQuorumSize, digestType, passwd,
                          result, null, customMetadata);

        LedgerHandle lh = SyncCallbackUtils.waitForResult(future);
        if (lh == null) {
            LOG.error("Unexpected condition : no ledger handle returned for a success ledger creation");
            throw BKException.create(BKException.Code.UnexpectedConditionException);
        }
        return lh;
    }

    /**
     * Synchronous call to create ledger.
     * Creates a new ledger asynchronously and returns {@link LedgerHandleAdv} which can accept entryId.
     * Parameters must match those of asyncCreateLedgerAdv
     *
     * @param ensSize
     * @param writeQuorumSize
     * @param ackQuorumSize
     * @param digestType
     * @param passwd
     *
     * @return a handle to the newly created ledger
     * @throws InterruptedException
     * @throws BKException
     */
    public LedgerHandle createLedgerAdv(int ensSize, int writeQuorumSize, int ackQuorumSize,
                                        DigestType digestType, byte passwd[])
            throws InterruptedException, BKException {
        return createLedgerAdv(ensSize, writeQuorumSize, ackQuorumSize, digestType, passwd, null);
    }

    /**
     * Synchronous call to create ledger.
     * Creates a new ledger asynchronously and returns {@link LedgerHandleAdv} which can accept entryId.
     * Parameters must match those of asyncCreateLedgerAdv
     *
     * @param ensSize
     * @param writeQuorumSize
     * @param ackQuorumSize
     * @param digestType
     * @param passwd
     * @param customMetadata
     * @return a handle to the newly created ledger
     * @throws InterruptedException
     * @throws BKException
     */
    public LedgerHandle createLedgerAdv(int ensSize, int writeQuorumSize, int ackQuorumSize,
                                        DigestType digestType, byte passwd[], final Map<String, byte[]> customMetadata)
            throws InterruptedException, BKException {
        CompletableFuture<LedgerHandleAdv> future = new CompletableFuture<>();
        SyncCreateAdvCallback result = new SyncCreateAdvCallback(future);

        /*
         * Calls asynchronous version
         */
        asyncCreateLedgerAdv(ensSize, writeQuorumSize, ackQuorumSize, digestType, passwd,
                             result, null, customMetadata);

        LedgerHandle lh = SyncCallbackUtils.waitForResult(future);
        if (lh == null) {
            LOG.error("Unexpected condition : no ledger handle returned for a success ledger creation");
            throw BKException.create(BKException.Code.UnexpectedConditionException);
        }
        return lh;
    }

    /**
     * Creates a new ledger asynchronously and returns {@link LedgerHandleAdv}
     * which can accept entryId.  Ledgers created with this call have ability to accept
     * a separate write quorum and ack quorum size. The write quorum must be larger than
     * the ack quorum.
     *
     * <p>Separating the write and the ack quorum allows the BookKeeper client to continue
     * writing when a bookie has failed but the failure has not yet been detected. Detecting
     * a bookie has failed can take a number of seconds, as configured by the read timeout
     * {@link ClientConfiguration#getReadTimeout()}. Once the bookie failure is detected,
     * that bookie will be removed from the ensemble.
     *
     * <p>The other parameters match those of {@link #asyncCreateLedger(int, int, DigestType, byte[],
     *                                      AsyncCallback.CreateCallback, Object)}
     *
     * @param ensSize
     *          number of bookies over which to stripe entries
     * @param writeQuorumSize
     *          number of bookies each entry will be written to
     * @param ackQuorumSize
     *          number of bookies which must acknowledge an entry before the call is completed
     * @param digestType
     *          digest type, either MAC or CRC32
     * @param passwd
     *          password
     * @param cb
     *          createCallback implementation
     * @param ctx
     *          optional control object
     * @param customMetadata
     *          optional customMetadata that holds user specified metadata
     */
    public void asyncCreateLedgerAdv(final int ensSize, final int writeQuorumSize, final int ackQuorumSize,
            final DigestType digestType, final byte[] passwd, final CreateCallback cb, final Object ctx,
            final Map<String, byte[]> customMetadata) {
        if (writeQuorumSize < ackQuorumSize) {
            throw new IllegalArgumentException("Write quorum must be larger than ack quorum");
        }
        closeLock.readLock().lock();
        try {
            if (closed) {
                cb.createComplete(BKException.Code.ClientClosedException, null, ctx);
                return;
            }
            new LedgerCreateOp(BookKeeper.this, ensSize, writeQuorumSize,
                               ackQuorumSize, digestType, passwd, cb, ctx,
                               customMetadata, WriteFlag.NONE, clientStats)
                                       .initiateAdv(-1L);
        } finally {
            closeLock.readLock().unlock();
        }
    }

    /**
     * Synchronously creates a new ledger using the interface which accepts a ledgerId as input.
     * This method returns {@link LedgerHandleAdv} which can accept entryId.
     * Parameters must match those of asyncCreateLedgerAdvWithLedgerId
     * @param ledgerId
     * @param ensSize
     * @param writeQuorumSize
     * @param ackQuorumSize
     * @param digestType
     * @param passwd
     * @param customMetadata
     * @return a handle to the newly created ledger
     * @throws InterruptedException
     * @throws BKException
     */
    public LedgerHandle createLedgerAdv(final long ledgerId,
                                        int ensSize,
                                        int writeQuorumSize,
                                        int ackQuorumSize,
                                        DigestType digestType,
                                        byte passwd[],
                                        final Map<String, byte[]> customMetadata)
            throws InterruptedException, BKException {
        CompletableFuture<LedgerHandleAdv> future = new CompletableFuture<>();
        SyncCreateAdvCallback result = new SyncCreateAdvCallback(future);

        /*
         * Calls asynchronous version
         */
        asyncCreateLedgerAdv(ledgerId, ensSize, writeQuorumSize, ackQuorumSize, digestType, passwd,
                             result, null, customMetadata);

        LedgerHandle lh = SyncCallbackUtils.waitForResult(future);
        if (lh == null) {
            LOG.error("Unexpected condition : no ledger handle returned for a success ledger creation");
            throw BKException.create(BKException.Code.UnexpectedConditionException);
        } else if (ledgerId != lh.getId()) {
            LOG.error("Unexpected condition : Expected ledgerId: {} but got: {}", ledgerId, lh.getId());
            throw BKException.create(BKException.Code.UnexpectedConditionException);
        }

        LOG.info("Ensemble: {} for ledger: {}", lh.getLedgerMetadata().getEnsemble(0L),
                lh.getId());

        return lh;
    }

    /**
     * Asynchronously creates a new ledger using the interface which accepts a ledgerId as input.
     * This method returns {@link LedgerHandleAdv} which can accept entryId.
     * Ledgers created with this call have ability to accept
     * a separate write quorum and ack quorum size. The write quorum must be larger than
     * the ack quorum.
     *
     * <p>Separating the write and the ack quorum allows the BookKeeper client to continue
     * writing when a bookie has failed but the failure has not yet been detected. Detecting
     * a bookie has failed can take a number of seconds, as configured by the read timeout
     * {@link ClientConfiguration#getReadTimeout()}. Once the bookie failure is detected,
     * that bookie will be removed from the ensemble.
     *
     * <p>The other parameters match those of asyncCreateLedger</p>
     *
     * @param ledgerId
     *          ledger Id to use for the newly created ledger
     * @param ensSize
     *          number of bookies over which to stripe entries
     * @param writeQuorumSize
     *          number of bookies each entry will be written to
     * @param ackQuorumSize
     *          number of bookies which must acknowledge an entry before the call is completed
     * @param digestType
     *          digest type, either MAC or CRC32
     * @param passwd
     *          password
     * @param cb
     *          createCallback implementation
     * @param ctx
     *          optional control object
     * @param customMetadata
     *          optional customMetadata that holds user specified metadata
     */
    public void asyncCreateLedgerAdv(final long ledgerId,
                                     final int ensSize,
                                     final int writeQuorumSize,
                                     final int ackQuorumSize,
                                     final DigestType digestType,
                                     final byte[] passwd,
                                     final CreateCallback cb,
                                     final Object ctx,
                                     final Map<String, byte[]> customMetadata) {
        if (writeQuorumSize < ackQuorumSize) {
            throw new IllegalArgumentException("Write quorum must be larger than ack quorum");
        }
        closeLock.readLock().lock();
        try {
            if (closed) {
                cb.createComplete(BKException.Code.ClientClosedException, null, ctx);
                return;
            }
            new LedgerCreateOp(BookKeeper.this, ensSize, writeQuorumSize,
                               ackQuorumSize, digestType, passwd, cb, ctx,
                               customMetadata, WriteFlag.NONE, clientStats)
                    .initiateAdv(ledgerId);
        } finally {
            closeLock.readLock().unlock();
        }
    }

    /**
     * Open existing ledger asynchronously for reading.
     *
     * <p>Opening a ledger with this method invokes fencing and recovery on the ledger
     * if the ledger has not been closed. Fencing will block all other clients from
     * writing to the ledger. Recovery will make sure that the ledger is closed
     * before reading from it.
     *
     * <p>Recovery also makes sure that any entries which reached one bookie, but not a
     * quorum, will be replicated to a quorum of bookies. This occurs in cases were
     * the writer of a ledger crashes after sending a write request to one bookie but
     * before being able to send it to the rest of the bookies in the quorum.
     *
     * <p>If the ledger is already closed, neither fencing nor recovery will be applied.
     *
     * @see LedgerHandle#asyncClose
     *
     * @param lId
     *          ledger identifier
     * @param digestType
     *          digest type, either MAC or CRC32
     * @param passwd
     *          password
     * @param ctx
     *          optional control object
     */
    public void asyncOpenLedger(final long lId, final DigestType digestType, final byte passwd[],
                                final OpenCallback cb, final Object ctx) {
        closeLock.readLock().lock();
        try {
            if (closed) {
                cb.openComplete(BKException.Code.ClientClosedException, null, ctx);
                return;
            }
            new LedgerOpenOp(BookKeeper.this, clientStats,
                             lId, digestType, passwd, cb, ctx).initiate();
        } finally {
            closeLock.readLock().unlock();
        }
    }

    /**
     * Open existing ledger asynchronously for reading, but it does not try to
     * recover the ledger if it is not yet closed. The application needs to use
     * it carefully, since the writer might have crashed and ledger will remain
     * unsealed forever if there is no external mechanism to detect the failure
     * of the writer and the ledger is not open in a safe manner, invoking the
     * recovery procedure.
     *
     * <p>Opening a ledger without recovery does not fence the ledger. As such, other
     * clients can continue to write to the ledger.
     *
     * <p>This method returns a read only ledger handle. It will not be possible
     * to add entries to the ledger. Any attempt to add entries will throw an
     * exception.
     *
     * <p>Reads from the returned ledger will be able to read entries up until
     * the lastConfirmedEntry at the point in time at which the ledger was opened.
     * If an attempt is made to read beyond the ledger handle's LAC, an attempt is made
     * to get the latest LAC from bookies or metadata, and if the entry_id of the read request
     * is less than or equal to the new LAC, read will be allowed to proceed.
     *
     * @param lId
     *          ledger identifier
     * @param digestType
     *          digest type, either MAC or CRC32
     * @param passwd
     *          password
     * @param ctx
     *          optional control object
     */
    public void asyncOpenLedgerNoRecovery(final long lId, final DigestType digestType, final byte passwd[],
                                          final OpenCallback cb, final Object ctx) {
        closeLock.readLock().lock();
        try {
            if (closed) {
                cb.openComplete(BKException.Code.ClientClosedException, null, ctx);
                return;
            }
            new LedgerOpenOp(BookKeeper.this, clientStats,
                             lId, digestType, passwd, cb, ctx).initiateWithoutRecovery();
        } finally {
            closeLock.readLock().unlock();
        }
    }


    /**
     * Synchronous open ledger call.
     *
     * @see #asyncOpenLedger
     * @param lId
     *          ledger identifier
     * @param digestType
     *          digest type, either MAC or CRC32
     * @param passwd
     *          password
     * @return a handle to the open ledger
     * @throws InterruptedException
     * @throws BKException
     */
    public LedgerHandle openLedger(long lId, DigestType digestType, byte passwd[])
            throws BKException, InterruptedException {
        CompletableFuture<LedgerHandle> future = new CompletableFuture<>();
        SyncOpenCallback result = new SyncOpenCallback(future);

        /*
         * Calls async open ledger
         */
        asyncOpenLedger(lId, digestType, passwd, result, null);

        return SyncCallbackUtils.waitForResult(future);
    }

    /**
     * Synchronous, unsafe open ledger call.
     *
     * @see #asyncOpenLedgerNoRecovery
     * @param lId
     *          ledger identifier
     * @param digestType
     *          digest type, either MAC or CRC32
     * @param passwd
     *          password
     * @return a handle to the open ledger
     * @throws InterruptedException
     * @throws BKException
     */
    public LedgerHandle openLedgerNoRecovery(long lId, DigestType digestType, byte passwd[])
            throws BKException, InterruptedException {
        CompletableFuture<LedgerHandle> future = new CompletableFuture<>();
        SyncOpenCallback result = new SyncOpenCallback(future);

        /*
         * Calls async open ledger
         */
        asyncOpenLedgerNoRecovery(lId, digestType, passwd,
                                  result, null);

        return SyncCallbackUtils.waitForResult(future);
    }

    /**
     * Deletes a ledger asynchronously.
     *
     * @param lId
     *            ledger Id
     * @param cb
     *            deleteCallback implementation
     * @param ctx
     *            optional control object
     */
    public void asyncDeleteLedger(final long lId, final DeleteCallback cb, final Object ctx) {
        closeLock.readLock().lock();
        try {
            if (closed) {
                cb.deleteComplete(BKException.Code.ClientClosedException, ctx);
                return;
            }
            new LedgerDeleteOp(BookKeeper.this, clientStats, lId, cb, ctx).initiate();
        } finally {
            closeLock.readLock().unlock();
        }
    }


    /**
     * Synchronous call to delete a ledger. Parameters match those of
     * {@link #asyncDeleteLedger(long, AsyncCallback.DeleteCallback, Object)}
     *
     * @param lId
     *            ledgerId
     * @throws InterruptedException
     * @throws BKException
     */
    @SuppressWarnings("unchecked")
    public void deleteLedger(long lId) throws InterruptedException, BKException {
        CompletableFuture<Void> future = new CompletableFuture<>();
        SyncDeleteCallback result = new SyncDeleteCallback(future);
        // Call asynchronous version
        asyncDeleteLedger(lId, result, null);

        SyncCallbackUtils.waitForResult(future);
    }

    /**
     * Check asynchronously whether the ledger with identifier <i>lId</i>
     * has been closed.
     *
     * @param lId   ledger identifier
     * @param cb    callback method
     */
    public void asyncIsClosed(long lId, final IsClosedCallback cb, final Object ctx){
        ledgerManager.readLedgerMetadata(lId, new GenericCallback<LedgerMetadata>(){
            public void operationComplete(int rc, LedgerMetadata lm){
                if (rc == BKException.Code.OK) {
                    cb.isClosedComplete(rc, lm.isClosed(), ctx);
                } else {
                    cb.isClosedComplete(rc, false, ctx);
                }
            }
        });
    }

    /**
     * Check whether the ledger with identifier <i>lId</i>
     * has been closed.
     *
     * @param lId
     * @return boolean true if ledger has been closed
     * @throws BKException
     */
    public boolean isClosed(long lId)
    throws BKException, InterruptedException {
        final class Result {
            int rc;
            boolean isClosed;
            final CountDownLatch notifier = new CountDownLatch(1);
        }

        final Result result = new Result();

        final IsClosedCallback cb = new IsClosedCallback(){
            public void isClosedComplete(int rc, boolean isClosed, Object ctx){
                    result.isClosed = isClosed;
                    result.rc = rc;
                    result.notifier.countDown();
            }
        };

        /*
         * Call asynchronous version of isClosed
         */
        asyncIsClosed(lId, cb, null);

        /*
         * Wait for callback
         */
        result.notifier.await();

        if (result.rc != BKException.Code.OK) {
            throw BKException.create(result.rc);
        }

        return result.isClosed;
    }

    /**
     * Shuts down client.
     *
     */
    @Override
    public void close() throws BKException, InterruptedException {
        closeLock.writeLock().lock();
        try {
            if (closed) {
                return;
            }
            closed = true;
        } finally {
            closeLock.writeLock().unlock();
        }

        // Close bookie client so all pending bookie requests would be failed
        // which will reject any incoming bookie requests.
        bookieClient.close();
        try {
            // Close ledger manage so all pending metadata requests would be failed
            // which will reject any incoming metadata requests.
            ledgerManager.close();
            ledgerIdGenerator.close();
        } catch (IOException ie) {
            LOG.error("Failed to close ledger manager : ", ie);
        }

        // Close the scheduler
        scheduler.shutdown();
        if (!scheduler.awaitTermination(10, TimeUnit.SECONDS)) {
            LOG.warn("The scheduler did not shutdown cleanly");
        }
        mainWorkerPool.shutdown();
        if (!mainWorkerPool.awaitTermination(10, TimeUnit.SECONDS)) {
            LOG.warn("The mainWorkerPool did not shutdown cleanly");
        }
        if (this.bookieInfoScheduler != null) {
            this.bookieInfoScheduler.shutdown();
            if (!bookieInfoScheduler.awaitTermination(10, TimeUnit.SECONDS)) {
                LOG.warn("The bookieInfoScheduler did not shutdown cleanly");
            }
        }

        if (ownTimer) {
            requestTimer.stop();
        }
        if (ownEventLoopGroup) {
            eventLoopGroup.shutdownGracefully();
        }
        this.metadataDriver.close();
    }

    static EventLoopGroup getDefaultEventLoopGroup() {
        ThreadFactory threadFactory = new DefaultThreadFactory("bookkeeper-io");
        final int numThreads = Runtime.getRuntime().availableProcessors() * 2;

        if (SystemUtils.IS_OS_LINUX) {
            try {
                return new EpollEventLoopGroup(numThreads, threadFactory);
            } catch (Throwable t) {
                LOG.warn("Could not use Netty Epoll event loop for bookie server: {}", t.getMessage());
                return new NioEventLoopGroup(numThreads, threadFactory);
            }
        } else {
            return new NioEventLoopGroup(numThreads, threadFactory);
        }
    }

    @Override
    public CreateBuilder newCreateLedgerOp() {
        return new LedgerCreateOp.CreateBuilderImpl(this);
    }

    @Override
    public OpenBuilder newOpenLedgerOp() {
        return new LedgerOpenOp.OpenBuilderImpl(this);
    }

    @Override
    public DeleteBuilder newDeleteLedgerOp() {
        return new LedgerDeleteOp.DeleteBuilderImpl(this);
    }

    private final ClientContext clientCtx = new ClientContext() {
            @Override
            public ClientInternalConf getConf() {
                return internalConf;
            }

            @Override
            public LedgerManager getLedgerManager() {
                return BookKeeper.this.getLedgerManager();
            }

            @Override
            public BookieWatcher getBookieWatcher() {
                return BookKeeper.this.getBookieWatcher();
            }

            @Override
            public EnsemblePlacementPolicy getPlacementPolicy() {
                return BookKeeper.this.getPlacementPolicy();
            }

            @Override
            public BookieClient getBookieClient() {
                return BookKeeper.this.getBookieClient();
            }

            @Override
            public OrderedExecutor getMainWorkerPool() {
                return BookKeeper.this.getMainWorkerPool();
            }

            @Override
            public OrderedScheduler getScheduler() {
                return BookKeeper.this.getScheduler();
            }

            @Override
            public BookKeeperClientStats getClientStats() {
                return clientStats;
            }

            @Override
            public boolean isClientClosed() {
                return BookKeeper.this.isClosed();
            }
        };

    ClientContext getClientCtx() {
        return clientCtx;
    }
}<|MERGE_RESOLUTION|>--- conflicted
+++ resolved
@@ -456,15 +456,9 @@
                 dnsResolver, this.requestTimer, this.featureProvider, this.statsLogger);
 
         // initialize bookie client
-<<<<<<< HEAD
-        this.bookieClient = new BookieClient(conf, this.eventLoopGroup, this.mainWorkerPool,
-                                             scheduler, rootStatsLogger);
-        this.bookieWatcher = new BookieWatcher(
-=======
         this.bookieClient = new BookieClientImpl(conf, this.eventLoopGroup, this.mainWorkerPool,
-                                                 scheduler, statsLogger);
+                                                 scheduler, rootStatsLogger);
         this.bookieWatcher = new BookieWatcherImpl(
->>>>>>> 36d8590e
                 conf, this.placementPolicy, metadataDriver.getRegistrationClient(),
                 this.statsLogger.scope(WATCHER_SCOPE));
         if (conf.getDiskWeightBasedPlacementEnabled()) {
