--- conflicted
+++ resolved
@@ -178,12 +178,6 @@
         asyncAddEntry(entryId, Unpooled.wrappedBuffer(data, offset, length), cb, ctx);
     }
 
-<<<<<<< HEAD
-    private void asyncAddEntry(final long entryId, ByteBuf data,
-            final AddCallbackWithLatency cb, final Object ctx) {
-        PendingAddOp op = PendingAddOp.create(this, getCurrentEnsemble(),
-                                              data, writeFlags, cb, ctx);
-=======
     /**
      * Add entry asynchronously to an open ledger, using an offset and range.
      * This can be used only with {@link LedgerHandleAdv} returned through
@@ -201,8 +195,7 @@
     @Override
     public void asyncAddEntry(final long entryId, ByteBuf data,
                               final AddCallbackWithLatency cb, final Object ctx) {
-        PendingAddOp op = PendingAddOp.create(this, clientCtx, data, writeFlags, cb, ctx);
->>>>>>> 8e103282
+        PendingAddOp op = PendingAddOp.create(this, clientCtx, getCurrentEnsemble(), data, writeFlags, cb, ctx);
         op.setEntryId(entryId);
 
         if ((entryId <= this.lastAddConfirmed) || pendingAddOps.contains(op)) {
