/**
 * Licensed to the Apache Software Foundation (ASF) under one
 * or more contributor license agreements.  See the NOTICE file
 * distributed with this work for additional information
 * regarding copyright ownership.  The ASF licenses this file
 * to you under the Apache License, Version 2.0 (the
 * "License"); you may not use this file except in compliance
 * with the License.  You may obtain a copy of the License at
 *
 *     http://www.apache.org/licenses/LICENSE-2.0
 *
 * Unless required by applicable law or agreed to in writing, software
 * distributed under the License is distributed on an "AS IS" BASIS,
 * WITHOUT WARRANTIES OR CONDITIONS OF ANY KIND, either express or implied.
 * See the License for the specific language governing permissions and
 * limitations under the License.
 */
package org.apache.bookkeeper.client;

import static com.google.common.base.Preconditions.checkState;
import java.util.List;
import java.util.concurrent.CompletableFuture;
import org.apache.bookkeeper.common.concurrent.FutureUtils;
import org.apache.bookkeeper.net.BookieSocketAddress;
import org.apache.bookkeeper.proto.BookieClient;
import org.apache.bookkeeper.proto.BookkeeperInternalCallbacks.ForceLedgerCallback;
import org.apache.bookkeeper.util.SafeRunnable;
import org.slf4j.Logger;
import org.slf4j.LoggerFactory;

/**
 * This represents a request to sync the ledger on every bookie.
 */
class ForceLedgerOp extends SafeRunnable implements ForceLedgerCallback {

    private static final Logger LOG = LoggerFactory.getLogger(ForceLedgerOp.class);
    final CompletableFuture<Void> cb;

    DistributionSchedule.AckSet ackSet;
    boolean completed = false;
    boolean errored = false;
    int lastSeenError = BKException.Code.WriteException;
    final List<BookieSocketAddress> currentEnsemble;

    long currentNonDurableLastAddConfirmed = LedgerHandle.INVALID_ENTRY_ID;

    final LedgerHandle lh;
    final BookieClient bookieClient;

<<<<<<< HEAD
    ForceLedgerOp(LedgerHandle lh, List<BookieSocketAddress> ensemble, CompletableFuture<Void> cb) {
=======
    ForceLedgerOp(LedgerHandle lh, BookieClient bookieClient,
                  CompletableFuture<Void> cb) {
>>>>>>> 8e103282
        this.lh = lh;
        this.bookieClient = bookieClient;
        this.cb = cb;
        this.currentEnsemble = ensemble;
    }

    void sendForceLedgerRequest(int bookieIndex) {
        bookieClient.forceLedger(currentEnsemble.get(bookieIndex), lh.ledgerId, this, bookieIndex);
    }

    @Override
    public void safeRun() {
        initiate();
    }

    void initiate() {

        // capture currentNonDurableLastAddConfirmed
        // remember that we are inside OrderedExecutor, this induces a strict ordering
        // on the sequence of events
        this.currentNonDurableLastAddConfirmed = lh.pendingAddsSequenceHead;
        if (LOG.isDebugEnabled()) {
            LOG.debug("force {} clientNonDurableLac {}", lh.ledgerId, currentNonDurableLastAddConfirmed);
        }
        // we need to send the request to every bookie in the ensamble
        this.ackSet = lh.distributionSchedule.getEnsembleAckSet();

        DistributionSchedule.WriteSet writeSet = lh.getDistributionSchedule()
                                                   .getEnsembleSet(currentNonDurableLastAddConfirmed);
        try {
            for (int i = 0; i < writeSet.size(); i++) {
                sendForceLedgerRequest(writeSet.get(i));
            }
        } finally {
            writeSet.recycle();
        }
    }

    @Override
    public void forceLedgerComplete(int rc, long ledgerId, BookieSocketAddress addr, Object ctx) {
        int bookieIndex = (Integer) ctx;

        checkState(!completed, "We are waiting for all the bookies, it is not expected an early exit");

        if (errored) {
            // already failed, do not fire error callbacks twice
            return;
        }

        if (BKException.Code.OK != rc) {
            lastSeenError = rc;
        }

        if (rc == BKException.Code.OK) {
            if (ackSet.completeBookieAndCheck(bookieIndex)) {
                completed = true;
                // we are able to say that every bookie sync'd its own journal
                // for every ackknowledged entry before issuing the force() call
                if (LOG.isDebugEnabled()) {
                    LOG.debug("After force on ledger {} updating LastAddConfirmed to {} ",
                              ledgerId, currentNonDurableLastAddConfirmed);
                }
                lh.updateLastConfirmed(currentNonDurableLastAddConfirmed, lh.getLength());
                FutureUtils.complete(cb, null);
            }
        } else {
            // at least one bookie failed, as we are waiting for all the bookies
            // we can fail immediately
            LOG.info("ForceLedger did not succeed: Ledger {} on {}", ledgerId, addr);
            errored = true;

            // notify the failure
            FutureUtils.completeExceptionally(cb, BKException.create(lastSeenError));
        }

    }
}<|MERGE_RESOLUTION|>--- conflicted
+++ resolved
@@ -47,12 +47,9 @@
     final LedgerHandle lh;
     final BookieClient bookieClient;
 
-<<<<<<< HEAD
-    ForceLedgerOp(LedgerHandle lh, List<BookieSocketAddress> ensemble, CompletableFuture<Void> cb) {
-=======
     ForceLedgerOp(LedgerHandle lh, BookieClient bookieClient,
+                  List<BookieSocketAddress> ensemble,
                   CompletableFuture<Void> cb) {
->>>>>>> 8e103282
         this.lh = lh;
         this.bookieClient = bookieClient;
         this.cb = cb;
