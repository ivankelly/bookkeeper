--- conflicted
+++ resolved
@@ -318,11 +318,8 @@
             <exclude>**/*.iml</exclude>
             <exclude>site/**</exclude>
             <exclude>.repository/**</exclude>
-<<<<<<< HEAD
             <exclude>**/src/main/resources/deps/**</exclude>
-=======
             <exclude>**/META-INF/**</exclude>
->>>>>>> f39c423c
           </excludes>
           <consoleOutput>true</consoleOutput>
         </configuration>
