# Licensed to the Apache Software Foundation (ASF) under one
# or more contributor license agreements.  See the NOTICE file
# distributed with this work for additional information
# regarding copyright ownership.  The ASF licenses this file
# to you under the Apache License, Version 2.0 (the
# "License"); you may not use this file except in compliance
# with the License.  You may obtain a copy of the License at
#
#     http://www.apache.org/licenses/LICENSE-2.0
#
# Unless required by applicable law or agreed to in writing, software
# distributed under the License is distributed on an "AS IS" BASIS,
# WITHOUT WARRANTIES OR CONDITIONS OF ANY KIND, either express or implied.
# See the License for the specific language governing permissions and
# limitations under the License.
language: java

# blacklist
branches:
  except:
    - asf-site
    - gh-pages

matrix:
  include:
    - os: osx
      osx_image: xcode8
    - os: osx
      osx_image: xcode9.2
    - os: linux
      env: CUSTOM_JDK="oraclejdk8"
    - os: linux
      env: CUSTOM_JDK="oraclejdk9"
    - os: linux
      dist: trusty
      sudo: true
      env:
        - CUSTOM_JDK="openjdk8"
        - DOCKER="yes"

before_install:
- |
    echo "MAVEN_OPTS='-Xmx3072m -XX:MaxPermSize=512m'" > ~/.mavenrc
    if [ "$TRAVIS_OS_NAME" == "osx" ]; then
        export JAVA_HOME=$(/usr/libexec/java_home);
    fi
    if [ "$TRAVIS_OS_NAME" == "linux" ]; then
        jdk_switcher use "$CUSTOM_JDK";
    fi
    if [ "$TRAVIS_PULL_REQUEST" != "false" ]; then
        export DLOG_MODIFIED="true"  
        echo "Enable testing distributedlog modules since they are not pull requests."
    else
        if [ `git diff --name-only $TRAVIS_COMMIT_RANGE | grep "^stream\/distributedlog" | wc -l` -gt 0 ]; then
            export DLOG_MODIFIED="true"  
            echo "Enable testing distributedlog modules if this pull request modifies files under directory `stream/distributedlog`."
        fi
    fi
    export BK_VERSION=`mvn org.apache.maven.plugins:maven-help-plugin:2.1.1:evaluate     -Dexpression=project.version | grep -Ev '(^\[|Download\w+:)' 2> /dev/null`

script:
<<<<<<< HEAD
  - travis_retry mvn --batch-mode clean apache-rat:check compile spotbugs:check package -DskipTests
  - if [ "$DOCKER" == "yes" ]; then mvn --batch-mode -f tests/pom.xml install -DintegrationTests; fi
  - if [ "$TRAVIS_OS_NAME" == "linux" ]; then dev/check-binary-license ./bookkeeper-dist/all/target/bookkeeper-all-4.7.0-SNAPSHOT-bin.tar.gz; fi
  - if [ "$TRAVIS_OS_NAME" == "linux" ]; then dev/check-binary-license ./bookkeeper-dist/server/target/bookkeeper-server-4.7.0-SNAPSHOT-bin.tar.gz; fi
=======
  - travis_retry mvn --batch-mode clean apache-rat:check compile spotbugs:check install -DskipTests
  - if [ "$TRAVIS_OS_NAME" == "linux" ]; then dev/check-binary-license ./bookkeeper-dist/all/target/bookkeeper-all-${BK_VERSION}-bin.tar.gz; fi
  - if [ "$TRAVIS_OS_NAME" == "linux" ]; then dev/check-binary-license ./bookkeeper-dist/server/target/bookkeeper-server-${BK_VERSION}-bin.tar.gz; fi
  - if [ "$DLOG_MODIFIED" == "true" ]; then cd stream/distributedlog && mvn --batch-mode clean package -Ddistributedlog; fi
>>>>>>> 3d81d352
# Disabled the tests here. Since tests are running much slower on Travis than on Jenkins
#  - ./dev/ticktoc.sh "mvn --batch-mode clean package"

cache:
  directories:
    - $HOME/.m2<|MERGE_RESOLUTION|>--- conflicted
+++ resolved
@@ -59,17 +59,11 @@
     export BK_VERSION=`mvn org.apache.maven.plugins:maven-help-plugin:2.1.1:evaluate     -Dexpression=project.version | grep -Ev '(^\[|Download\w+:)' 2> /dev/null`
 
 script:
-<<<<<<< HEAD
-  - travis_retry mvn --batch-mode clean apache-rat:check compile spotbugs:check package -DskipTests
+  - travis_retry mvn --batch-mode clean apache-rat:check compile spotbugs:check install -DskipTests
   - if [ "$DOCKER" == "yes" ]; then mvn --batch-mode -f tests/pom.xml install -DintegrationTests; fi
-  - if [ "$TRAVIS_OS_NAME" == "linux" ]; then dev/check-binary-license ./bookkeeper-dist/all/target/bookkeeper-all-4.7.0-SNAPSHOT-bin.tar.gz; fi
-  - if [ "$TRAVIS_OS_NAME" == "linux" ]; then dev/check-binary-license ./bookkeeper-dist/server/target/bookkeeper-server-4.7.0-SNAPSHOT-bin.tar.gz; fi
-=======
-  - travis_retry mvn --batch-mode clean apache-rat:check compile spotbugs:check install -DskipTests
   - if [ "$TRAVIS_OS_NAME" == "linux" ]; then dev/check-binary-license ./bookkeeper-dist/all/target/bookkeeper-all-${BK_VERSION}-bin.tar.gz; fi
   - if [ "$TRAVIS_OS_NAME" == "linux" ]; then dev/check-binary-license ./bookkeeper-dist/server/target/bookkeeper-server-${BK_VERSION}-bin.tar.gz; fi
   - if [ "$DLOG_MODIFIED" == "true" ]; then cd stream/distributedlog && mvn --batch-mode clean package -Ddistributedlog; fi
->>>>>>> 3d81d352
 # Disabled the tests here. Since tests are running much slower on Travis than on Jenkins
 #  - ./dev/ticktoc.sh "mvn --batch-mode clean package"
 
